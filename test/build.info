--- conflicted
+++ resolved
@@ -58,11 +58,7 @@
           sysdefaulttest errtest ssl_ctx_test gosttest \
           context_internal_test aesgcmtest params_test evp_pkey_dparams_test \
           keymgmt_internal_test hexstr_test provider_status_test defltfips_test \
-<<<<<<< HEAD
-	  ca_internals_test 
-=======
-          bio_readbuffer_test
->>>>>>> e72dbd8e
+          ca_internals_test bio_readbuffer_test
 
   IF[{- !$disabled{'deprecated-3.0'} -}]
     PROGRAMS{noinst}=enginetest
