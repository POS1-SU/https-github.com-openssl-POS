--- conflicted
+++ resolved
@@ -367,12 +367,8 @@
  system_default = system_default_section
 
  [system_default_section]
-<<<<<<< HEAD
  MinProtocol = TLSv1.3
-=======
- MinProtocol = TLSv1.2
  MinProtocol = DTLSv1.2
->>>>>>> 90cebd1b
 
 The minimum TLS protocol is applied to B<SSL_CTX> objects that are TLS-based,
 and the minimum DTLS protocol to those are DTLS-based.
