/* ssl/ssl_rsa.c */
/* Copyright (C) 1995-1998 Eric Young (eay@cryptsoft.com)
 * All rights reserved.
 *
 * This package is an SSL implementation written
 * by Eric Young (eay@cryptsoft.com).
 * The implementation was written so as to conform with Netscapes SSL.
 * 
 * This library is free for commercial and non-commercial use as long as
 * the following conditions are aheared to.  The following conditions
 * apply to all code found in this distribution, be it the RC4, RSA,
 * lhash, DES, etc., code; not just the SSL code.  The SSL documentation
 * included with this distribution is covered by the same copyright terms
 * except that the holder is Tim Hudson (tjh@cryptsoft.com).
 * 
 * Copyright remains Eric Young's, and as such any Copyright notices in
 * the code are not to be removed.
 * If this package is used in a product, Eric Young should be given attribution
 * as the author of the parts of the library used.
 * This can be in the form of a textual message at program startup or
 * in documentation (online or textual) provided with the package.
 * 
 * Redistribution and use in source and binary forms, with or without
 * modification, are permitted provided that the following conditions
 * are met:
 * 1. Redistributions of source code must retain the copyright
 *    notice, this list of conditions and the following disclaimer.
 * 2. Redistributions in binary form must reproduce the above copyright
 *    notice, this list of conditions and the following disclaimer in the
 *    documentation and/or other materials provided with the distribution.
 * 3. All advertising materials mentioning features or use of this software
 *    must display the following acknowledgement:
 *    "This product includes cryptographic software written by
 *     Eric Young (eay@cryptsoft.com)"
 *    The word 'cryptographic' can be left out if the rouines from the library
 *    being used are not cryptographic related :-).
 * 4. If you include any Windows specific code (or a derivative thereof) from 
 *    the apps directory (application code) you must include an acknowledgement:
 *    "This product includes software written by Tim Hudson (tjh@cryptsoft.com)"
 * 
 * THIS SOFTWARE IS PROVIDED BY ERIC YOUNG ``AS IS'' AND
 * ANY EXPRESS OR IMPLIED WARRANTIES, INCLUDING, BUT NOT LIMITED TO, THE
 * IMPLIED WARRANTIES OF MERCHANTABILITY AND FITNESS FOR A PARTICULAR PURPOSE
 * ARE DISCLAIMED.  IN NO EVENT SHALL THE AUTHOR OR CONTRIBUTORS BE LIABLE
 * FOR ANY DIRECT, INDIRECT, INCIDENTAL, SPECIAL, EXEMPLARY, OR CONSEQUENTIAL
 * DAMAGES (INCLUDING, BUT NOT LIMITED TO, PROCUREMENT OF SUBSTITUTE GOODS
 * OR SERVICES; LOSS OF USE, DATA, OR PROFITS; OR BUSINESS INTERRUPTION)
 * HOWEVER CAUSED AND ON ANY THEORY OF LIABILITY, WHETHER IN CONTRACT, STRICT
 * LIABILITY, OR TORT (INCLUDING NEGLIGENCE OR OTHERWISE) ARISING IN ANY WAY
 * OUT OF THE USE OF THIS SOFTWARE, EVEN IF ADVISED OF THE POSSIBILITY OF
 * SUCH DAMAGE.
 * 
 * The licence and distribution terms for any publically available version or
 * derivative of this code cannot be changed.  i.e. this code cannot simply be
 * copied and put under another distribution licence
 * [including the GNU Public Licence.]
 */

#include <stdio.h>
#include "ssl_locl.h"
#include <openssl/bio.h>
#include <openssl/objects.h>
#include <openssl/evp.h>
#include <openssl/x509.h>
#include <openssl/pem.h>

static int ssl_set_cert(CERT *c, X509 *x509);
static int ssl_set_pkey(CERT *c, EVP_PKEY *pkey);
int SSL_use_certificate(SSL *ssl, X509 *x)
	{
	if (x == NULL)
		{
		SSLerr(SSL_F_SSL_USE_CERTIFICATE,ERR_R_PASSED_NULL_PARAMETER);
		return(0);
		}
	if (!ssl_cert_inst(&ssl->cert))
		{
		SSLerr(SSL_F_SSL_USE_CERTIFICATE,ERR_R_MALLOC_FAILURE);
		return(0);
		}
	return(ssl_set_cert(ssl->cert,x));
	}

#ifndef OPENSSL_NO_STDIO
int SSL_use_certificate_file(SSL *ssl, const char *file, int type)
	{
	int j;
	BIO *in;
	int ret=0;
	X509 *x=NULL;

	in=BIO_new(BIO_s_file_internal());
	if (in == NULL)
		{
		SSLerr(SSL_F_SSL_USE_CERTIFICATE_FILE,ERR_R_BUF_LIB);
		goto end;
		}

	if (BIO_read_filename(in,file) <= 0)
		{
		SSLerr(SSL_F_SSL_USE_CERTIFICATE_FILE,ERR_R_SYS_LIB);
		goto end;
		}
	if (type == SSL_FILETYPE_ASN1)
		{
		j=ERR_R_ASN1_LIB;
		x=d2i_X509_bio(in,NULL);
		}
	else if (type == SSL_FILETYPE_PEM)
		{
		j=ERR_R_PEM_LIB;
		x=PEM_read_bio_X509(in,NULL,ssl->ctx->default_passwd_callback,ssl->ctx->default_passwd_callback_userdata);
		}
	else
		{
		SSLerr(SSL_F_SSL_USE_CERTIFICATE_FILE,SSL_R_BAD_SSL_FILETYPE);
		goto end;
		}

	if (x == NULL)
		{
		SSLerr(SSL_F_SSL_USE_CERTIFICATE_FILE,j);
		goto end;
		}

	ret=SSL_use_certificate(ssl,x);
end:
	if (x != NULL) X509_free(x);
	if (in != NULL) BIO_free(in);
	return(ret);
	}
#endif

int SSL_use_certificate_ASN1(SSL *ssl, const unsigned char *d, int len)
	{
	X509 *x;
	int ret;

	x=d2i_X509(NULL,&d,(long)len);
	if (x == NULL)
		{
		SSLerr(SSL_F_SSL_USE_CERTIFICATE_ASN1,ERR_R_ASN1_LIB);
		return(0);
		}

	ret=SSL_use_certificate(ssl,x);
	X509_free(x);
	return(ret);
	}

#ifndef OPENSSL_NO_RSA
int SSL_use_RSAPrivateKey(SSL *ssl, RSA *rsa)
	{
	EVP_PKEY *pkey;
	int ret;

	if (rsa == NULL)
		{
		SSLerr(SSL_F_SSL_USE_RSAPRIVATEKEY,ERR_R_PASSED_NULL_PARAMETER);
		return(0);
		}
	if (!ssl_cert_inst(&ssl->cert))
		{
		SSLerr(SSL_F_SSL_USE_RSAPRIVATEKEY,ERR_R_MALLOC_FAILURE);
		return(0);
		}
	if ((pkey=EVP_PKEY_new()) == NULL)
		{
		SSLerr(SSL_F_SSL_USE_RSAPRIVATEKEY,ERR_R_EVP_LIB);
		return(0);
		}

	RSA_up_ref(rsa);
	EVP_PKEY_assign_RSA(pkey,rsa);

	ret=ssl_set_pkey(ssl->cert,pkey);
	EVP_PKEY_free(pkey);
	return(ret);
	}
#endif

static int ssl_set_pkey(CERT *c, EVP_PKEY *pkey)
	{
	int i;
	/* Special case for DH: check two DH certificate types for a match.
	 * This means for DH certificates we must set the certificate first.
	 */
	if (pkey->type == EVP_PKEY_DH)
		{
		X509 *x;
		i = -1;
		x = c->pkeys[SSL_PKEY_DH_RSA].x509;
		if (x && X509_check_private_key(x, pkey))
				i = SSL_PKEY_DH_RSA;
		x = c->pkeys[SSL_PKEY_DH_DSA].x509;
		if (i == -1 && x && X509_check_private_key(x, pkey))
				i = SSL_PKEY_DH_DSA;
		ERR_clear_error();
		}
	else 
		i=ssl_cert_type(NULL,pkey);
	if (i < 0)
		{
		SSLerr(SSL_F_SSL_SET_PKEY,SSL_R_UNKNOWN_CERTIFICATE_TYPE);
		return(0);
		}

	if (c->pkeys[i].x509 != NULL)
		{
		EVP_PKEY *pktmp;
		pktmp =	X509_get_pubkey(c->pkeys[i].x509);
		EVP_PKEY_copy_parameters(pktmp,pkey);
		EVP_PKEY_free(pktmp);
		ERR_clear_error();

#ifndef OPENSSL_NO_RSA
		/* Don't check the public/private key, this is mostly
		 * for smart cards. */
		if ((pkey->type == EVP_PKEY_RSA) &&
			(RSA_flags(pkey->pkey.rsa) & RSA_METHOD_FLAG_NO_CHECK))
			;
		else
#endif
		if (!X509_check_private_key(c->pkeys[i].x509,pkey))
			{
			X509_free(c->pkeys[i].x509);
			c->pkeys[i].x509 = NULL;
			return 0;
			}
		}

	if (c->pkeys[i].privatekey != NULL)
		EVP_PKEY_free(c->pkeys[i].privatekey);
	CRYPTO_add(&pkey->references,1,CRYPTO_LOCK_EVP_PKEY);
	c->pkeys[i].privatekey=pkey;
	c->key= &(c->pkeys[i]);

	c->valid=0;
	return(1);
	}

#ifndef OPENSSL_NO_RSA
#ifndef OPENSSL_NO_STDIO
int SSL_use_RSAPrivateKey_file(SSL *ssl, const char *file, int type)
	{
	int j,ret=0;
	BIO *in;
	RSA *rsa=NULL;

	in=BIO_new(BIO_s_file_internal());
	if (in == NULL)
		{
		SSLerr(SSL_F_SSL_USE_RSAPRIVATEKEY_FILE,ERR_R_BUF_LIB);
		goto end;
		}

	if (BIO_read_filename(in,file) <= 0)
		{
		SSLerr(SSL_F_SSL_USE_RSAPRIVATEKEY_FILE,ERR_R_SYS_LIB);
		goto end;
		}
	if	(type == SSL_FILETYPE_ASN1)
		{
		j=ERR_R_ASN1_LIB;
		rsa=d2i_RSAPrivateKey_bio(in,NULL);
		}
	else if (type == SSL_FILETYPE_PEM)
		{
		j=ERR_R_PEM_LIB;
		rsa=PEM_read_bio_RSAPrivateKey(in,NULL,
			ssl->ctx->default_passwd_callback,ssl->ctx->default_passwd_callback_userdata);
		}
	else
		{
		SSLerr(SSL_F_SSL_USE_RSAPRIVATEKEY_FILE,SSL_R_BAD_SSL_FILETYPE);
		goto end;
		}
	if (rsa == NULL)
		{
		SSLerr(SSL_F_SSL_USE_RSAPRIVATEKEY_FILE,j);
		goto end;
		}
	ret=SSL_use_RSAPrivateKey(ssl,rsa);
	RSA_free(rsa);
end:
	if (in != NULL) BIO_free(in);
	return(ret);
	}
#endif

int SSL_use_RSAPrivateKey_ASN1(SSL *ssl, unsigned char *d, long len)
	{
	int ret;
	const unsigned char *p;
	RSA *rsa;

	p=d;
	if ((rsa=d2i_RSAPrivateKey(NULL,&p,(long)len)) == NULL)
		{
		SSLerr(SSL_F_SSL_USE_RSAPRIVATEKEY_ASN1,ERR_R_ASN1_LIB);
		return(0);
		}

	ret=SSL_use_RSAPrivateKey(ssl,rsa);
	RSA_free(rsa);
	return(ret);
	}
#endif /* !OPENSSL_NO_RSA */

int SSL_use_PrivateKey(SSL *ssl, EVP_PKEY *pkey)
	{
	int ret;

	if (pkey == NULL)
		{
		SSLerr(SSL_F_SSL_USE_PRIVATEKEY,ERR_R_PASSED_NULL_PARAMETER);
		return(0);
		}
	if (!ssl_cert_inst(&ssl->cert))
		{
		SSLerr(SSL_F_SSL_USE_PRIVATEKEY,ERR_R_MALLOC_FAILURE);
		return(0);
		}
	ret=ssl_set_pkey(ssl->cert,pkey);
	return(ret);
	}

#ifndef OPENSSL_NO_STDIO
int SSL_use_PrivateKey_file(SSL *ssl, const char *file, int type)
	{
	int j,ret=0;
	BIO *in;
	EVP_PKEY *pkey=NULL;

	in=BIO_new(BIO_s_file_internal());
	if (in == NULL)
		{
		SSLerr(SSL_F_SSL_USE_PRIVATEKEY_FILE,ERR_R_BUF_LIB);
		goto end;
		}

	if (BIO_read_filename(in,file) <= 0)
		{
		SSLerr(SSL_F_SSL_USE_PRIVATEKEY_FILE,ERR_R_SYS_LIB);
		goto end;
		}
	if (type == SSL_FILETYPE_PEM)
		{
		j=ERR_R_PEM_LIB;
		pkey=PEM_read_bio_PrivateKey(in,NULL,
			ssl->ctx->default_passwd_callback,ssl->ctx->default_passwd_callback_userdata);
		}
	else if (type == SSL_FILETYPE_ASN1)
		{
		j = ERR_R_ASN1_LIB;
		pkey = d2i_PrivateKey_bio(in,NULL);
		}
	else
		{
		SSLerr(SSL_F_SSL_USE_PRIVATEKEY_FILE,SSL_R_BAD_SSL_FILETYPE);
		goto end;
		}
	if (pkey == NULL)
		{
		SSLerr(SSL_F_SSL_USE_PRIVATEKEY_FILE,j);
		goto end;
		}
	ret=SSL_use_PrivateKey(ssl,pkey);
	EVP_PKEY_free(pkey);
end:
	if (in != NULL) BIO_free(in);
	return(ret);
	}
#endif

int SSL_use_PrivateKey_ASN1(int type, SSL *ssl, const unsigned char *d, long len)
	{
	int ret;
	const unsigned char *p;
	EVP_PKEY *pkey;

	p=d;
	if ((pkey=d2i_PrivateKey(type,NULL,&p,(long)len)) == NULL)
		{
		SSLerr(SSL_F_SSL_USE_PRIVATEKEY_ASN1,ERR_R_ASN1_LIB);
		return(0);
		}

	ret=SSL_use_PrivateKey(ssl,pkey);
	EVP_PKEY_free(pkey);
	return(ret);
	}

int SSL_CTX_use_certificate(SSL_CTX *ctx, X509 *x)
	{
	if (x == NULL)
		{
		SSLerr(SSL_F_SSL_CTX_USE_CERTIFICATE,ERR_R_PASSED_NULL_PARAMETER);
		return(0);
		}
	if (!ssl_cert_inst(&ctx->cert))
		{
		SSLerr(SSL_F_SSL_CTX_USE_CERTIFICATE,ERR_R_MALLOC_FAILURE);
		return(0);
		}
	return(ssl_set_cert(ctx->cert, x));
	}

static int ssl_set_cert(CERT *c, X509 *x)
	{
	EVP_PKEY *pkey;
	int i;

	pkey=X509_get_pubkey(x);
	if (pkey == NULL)
		{
		SSLerr(SSL_F_SSL_SET_CERT,SSL_R_X509_LIB);
		return(0);
		}

	i=ssl_cert_type(x,pkey);
	if (i < 0)
		{
		SSLerr(SSL_F_SSL_SET_CERT,SSL_R_UNKNOWN_CERTIFICATE_TYPE);
		EVP_PKEY_free(pkey);
		return(0);
		}

	if (c->pkeys[i].privatekey != NULL)
		{
		EVP_PKEY_copy_parameters(pkey,c->pkeys[i].privatekey);
		ERR_clear_error();

#ifndef OPENSSL_NO_RSA
		/* Don't check the public/private key, this is mostly
		 * for smart cards. */
		if ((c->pkeys[i].privatekey->type == EVP_PKEY_RSA) &&
			(RSA_flags(c->pkeys[i].privatekey->pkey.rsa) &
			 RSA_METHOD_FLAG_NO_CHECK))
			 ;
		else
#endif /* OPENSSL_NO_RSA */
		if (!X509_check_private_key(x,c->pkeys[i].privatekey))
			{
			/* don't fail for a cert/key mismatch, just free
			 * current private key (when switching to a different
			 * cert & key, first this function should be used,
			 * then ssl_set_pkey */
			EVP_PKEY_free(c->pkeys[i].privatekey);
			c->pkeys[i].privatekey=NULL;
			/* clear error queue */
			ERR_clear_error();
			}
		}

	EVP_PKEY_free(pkey);

	if (c->pkeys[i].x509 != NULL)
		X509_free(c->pkeys[i].x509);
	CRYPTO_add(&x->references,1,CRYPTO_LOCK_X509);
	c->pkeys[i].x509=x;
<<<<<<< HEAD
#ifndef OPENSSL_NO_TLSEXT
	/* Free the old serverinfo data, if it exists. */
	if (c->pkeys[i].serverinfo != NULL)
		{
		OPENSSL_free(c->pkeys[i].serverinfo);
		c->pkeys[i].serverinfo = NULL;
		c->pkeys[i].serverinfo_length = 0;
		}
#endif
=======
>>>>>>> 0b2bde70
	c->key= &(c->pkeys[i]);

	c->valid=0;
	return(1);
	}

#ifndef OPENSSL_NO_STDIO
int SSL_CTX_use_certificate_file(SSL_CTX *ctx, const char *file, int type)
	{
	int j;
	BIO *in;
	int ret=0;
	X509 *x=NULL;

	in=BIO_new(BIO_s_file_internal());
	if (in == NULL)
		{
		SSLerr(SSL_F_SSL_CTX_USE_CERTIFICATE_FILE,ERR_R_BUF_LIB);
		goto end;
		}

	if (BIO_read_filename(in,file) <= 0)
		{
		SSLerr(SSL_F_SSL_CTX_USE_CERTIFICATE_FILE,ERR_R_SYS_LIB);
		goto end;
		}
	if (type == SSL_FILETYPE_ASN1)
		{
		j=ERR_R_ASN1_LIB;
		x=d2i_X509_bio(in,NULL);
		}
	else if (type == SSL_FILETYPE_PEM)
		{
		j=ERR_R_PEM_LIB;
		x=PEM_read_bio_X509(in,NULL,ctx->default_passwd_callback,ctx->default_passwd_callback_userdata);
		}
	else
		{
		SSLerr(SSL_F_SSL_CTX_USE_CERTIFICATE_FILE,SSL_R_BAD_SSL_FILETYPE);
		goto end;
		}

	if (x == NULL)
		{
		SSLerr(SSL_F_SSL_CTX_USE_CERTIFICATE_FILE,j);
		goto end;
		}

	ret=SSL_CTX_use_certificate(ctx,x);
end:
	if (x != NULL) X509_free(x);
	if (in != NULL) BIO_free(in);
	return(ret);
	}
#endif

int SSL_CTX_use_certificate_ASN1(SSL_CTX *ctx, int len, const unsigned char *d)
	{
	X509 *x;
	int ret;

	x=d2i_X509(NULL,&d,(long)len);
	if (x == NULL)
		{
		SSLerr(SSL_F_SSL_CTX_USE_CERTIFICATE_ASN1,ERR_R_ASN1_LIB);
		return(0);
		}

	ret=SSL_CTX_use_certificate(ctx,x);
	X509_free(x);
	return(ret);
	}

#ifndef OPENSSL_NO_RSA
int SSL_CTX_use_RSAPrivateKey(SSL_CTX *ctx, RSA *rsa)
	{
	int ret;
	EVP_PKEY *pkey;

	if (rsa == NULL)
		{
		SSLerr(SSL_F_SSL_CTX_USE_RSAPRIVATEKEY,ERR_R_PASSED_NULL_PARAMETER);
		return(0);
		}
	if (!ssl_cert_inst(&ctx->cert))
		{
		SSLerr(SSL_F_SSL_CTX_USE_RSAPRIVATEKEY,ERR_R_MALLOC_FAILURE);
		return(0);
		}
	if ((pkey=EVP_PKEY_new()) == NULL)
		{
		SSLerr(SSL_F_SSL_CTX_USE_RSAPRIVATEKEY,ERR_R_EVP_LIB);
		return(0);
		}

	RSA_up_ref(rsa);
	EVP_PKEY_assign_RSA(pkey,rsa);

	ret=ssl_set_pkey(ctx->cert, pkey);
	EVP_PKEY_free(pkey);
	return(ret);
	}

#ifndef OPENSSL_NO_STDIO
int SSL_CTX_use_RSAPrivateKey_file(SSL_CTX *ctx, const char *file, int type)
	{
	int j,ret=0;
	BIO *in;
	RSA *rsa=NULL;

	in=BIO_new(BIO_s_file_internal());
	if (in == NULL)
		{
		SSLerr(SSL_F_SSL_CTX_USE_RSAPRIVATEKEY_FILE,ERR_R_BUF_LIB);
		goto end;
		}

	if (BIO_read_filename(in,file) <= 0)
		{
		SSLerr(SSL_F_SSL_CTX_USE_RSAPRIVATEKEY_FILE,ERR_R_SYS_LIB);
		goto end;
		}
	if	(type == SSL_FILETYPE_ASN1)
		{
		j=ERR_R_ASN1_LIB;
		rsa=d2i_RSAPrivateKey_bio(in,NULL);
		}
	else if (type == SSL_FILETYPE_PEM)
		{
		j=ERR_R_PEM_LIB;
		rsa=PEM_read_bio_RSAPrivateKey(in,NULL,
			ctx->default_passwd_callback,ctx->default_passwd_callback_userdata);
		}
	else
		{
		SSLerr(SSL_F_SSL_CTX_USE_RSAPRIVATEKEY_FILE,SSL_R_BAD_SSL_FILETYPE);
		goto end;
		}
	if (rsa == NULL)
		{
		SSLerr(SSL_F_SSL_CTX_USE_RSAPRIVATEKEY_FILE,j);
		goto end;
		}
	ret=SSL_CTX_use_RSAPrivateKey(ctx,rsa);
	RSA_free(rsa);
end:
	if (in != NULL) BIO_free(in);
	return(ret);
	}
#endif

int SSL_CTX_use_RSAPrivateKey_ASN1(SSL_CTX *ctx, const unsigned char *d, long len)
	{
	int ret;
	const unsigned char *p;
	RSA *rsa;

	p=d;
	if ((rsa=d2i_RSAPrivateKey(NULL,&p,(long)len)) == NULL)
		{
		SSLerr(SSL_F_SSL_CTX_USE_RSAPRIVATEKEY_ASN1,ERR_R_ASN1_LIB);
		return(0);
		}

	ret=SSL_CTX_use_RSAPrivateKey(ctx,rsa);
	RSA_free(rsa);
	return(ret);
	}
#endif /* !OPENSSL_NO_RSA */

int SSL_CTX_use_PrivateKey(SSL_CTX *ctx, EVP_PKEY *pkey)
	{
	if (pkey == NULL)
		{
		SSLerr(SSL_F_SSL_CTX_USE_PRIVATEKEY,ERR_R_PASSED_NULL_PARAMETER);
		return(0);
		}
	if (!ssl_cert_inst(&ctx->cert))
		{
		SSLerr(SSL_F_SSL_CTX_USE_PRIVATEKEY,ERR_R_MALLOC_FAILURE);
		return(0);
		}
	return(ssl_set_pkey(ctx->cert,pkey));
	}

#ifndef OPENSSL_NO_STDIO
int SSL_CTX_use_PrivateKey_file(SSL_CTX *ctx, const char *file, int type)
	{
	int j,ret=0;
	BIO *in;
	EVP_PKEY *pkey=NULL;

	in=BIO_new(BIO_s_file_internal());
	if (in == NULL)
		{
		SSLerr(SSL_F_SSL_CTX_USE_PRIVATEKEY_FILE,ERR_R_BUF_LIB);
		goto end;
		}

	if (BIO_read_filename(in,file) <= 0)
		{
		SSLerr(SSL_F_SSL_CTX_USE_PRIVATEKEY_FILE,ERR_R_SYS_LIB);
		goto end;
		}
	if (type == SSL_FILETYPE_PEM)
		{
		j=ERR_R_PEM_LIB;
		pkey=PEM_read_bio_PrivateKey(in,NULL,
			ctx->default_passwd_callback,ctx->default_passwd_callback_userdata);
		}
	else if (type == SSL_FILETYPE_ASN1)
		{
		j = ERR_R_ASN1_LIB;
		pkey = d2i_PrivateKey_bio(in,NULL);
		}
	else
		{
		SSLerr(SSL_F_SSL_CTX_USE_PRIVATEKEY_FILE,SSL_R_BAD_SSL_FILETYPE);
		goto end;
		}
	if (pkey == NULL)
		{
		SSLerr(SSL_F_SSL_CTX_USE_PRIVATEKEY_FILE,j);
		goto end;
		}
	ret=SSL_CTX_use_PrivateKey(ctx,pkey);
	EVP_PKEY_free(pkey);
end:
	if (in != NULL) BIO_free(in);
	return(ret);
	}
#endif

int SSL_CTX_use_PrivateKey_ASN1(int type, SSL_CTX *ctx, const unsigned char *d,
	     long len)
	{
	int ret;
	const unsigned char *p;
	EVP_PKEY *pkey;

	p=d;
	if ((pkey=d2i_PrivateKey(type,NULL,&p,(long)len)) == NULL)
		{
		SSLerr(SSL_F_SSL_CTX_USE_PRIVATEKEY_ASN1,ERR_R_ASN1_LIB);
		return(0);
		}

	ret=SSL_CTX_use_PrivateKey(ctx,pkey);
	EVP_PKEY_free(pkey);
	return(ret);
	}


#ifndef OPENSSL_NO_STDIO
/* Read a file that contains our certificate in "PEM" format,
 * possibly followed by a sequence of CA certificates that should be
 * sent to the peer in the Certificate message.
 */
int SSL_CTX_use_certificate_chain_file(SSL_CTX *ctx, const char *file)
	{
	BIO *in;
	int ret=0;
	X509 *x=NULL;

	ERR_clear_error(); /* clear error stack for SSL_CTX_use_certificate() */

	in = BIO_new(BIO_s_file_internal());
	if (in == NULL)
		{
		SSLerr(SSL_F_SSL_CTX_USE_CERTIFICATE_CHAIN_FILE,ERR_R_BUF_LIB);
		goto end;
		}

	if (BIO_read_filename(in,file) <= 0)
		{
		SSLerr(SSL_F_SSL_CTX_USE_CERTIFICATE_CHAIN_FILE,ERR_R_SYS_LIB);
		goto end;
		}

	x=PEM_read_bio_X509_AUX(in,NULL,ctx->default_passwd_callback,
				ctx->default_passwd_callback_userdata);
	if (x == NULL)
		{
		SSLerr(SSL_F_SSL_CTX_USE_CERTIFICATE_CHAIN_FILE,ERR_R_PEM_LIB);
		goto end;
		}

	ret = SSL_CTX_use_certificate(ctx, x);

	if (ERR_peek_error() != 0)
		ret = 0;  /* Key/certificate mismatch doesn't imply ret==0 ... */
	if (ret)
		{
		/* If we could set up our certificate, now proceed to
		 * the CA certificates.
		 */
		X509 *ca;
		int r;
		unsigned long err;
		
		if (ctx->extra_certs != NULL)
			{
			sk_X509_pop_free(ctx->extra_certs, X509_free);
			ctx->extra_certs = NULL;
			}

		while ((ca = PEM_read_bio_X509(in, NULL,
					ctx->default_passwd_callback,
					ctx->default_passwd_callback_userdata))
			!= NULL)
			{
			r = SSL_CTX_add_extra_chain_cert(ctx, ca);
			if (!r) 
				{
				X509_free(ca);
				ret = 0;
				goto end;
				}
			/* Note that we must not free r if it was successfully
			 * added to the chain (while we must free the main
			 * certificate, since its reference count is increased
			 * by SSL_CTX_use_certificate). */
			}
		/* When the while loop ends, it's usually just EOF. */
		err = ERR_peek_last_error();
		if (ERR_GET_LIB(err) == ERR_LIB_PEM && ERR_GET_REASON(err) == PEM_R_NO_START_LINE)
			ERR_clear_error();
		else 
			ret = 0; /* some real error */
		}

end:
	if (x != NULL) X509_free(x);
	if (in != NULL) BIO_free(in);
	return(ret);
	}
#endif

#ifndef OPENSSL_NO_TLSEXT
static int serverinfo_find_extension(const unsigned char *serverinfo,
				     size_t serverinfo_length,
				     unsigned short extension_type,
				     const unsigned char **extension_data,
				     unsigned short *extension_length)
	{
	*extension_data = NULL;
	*extension_length = 0;
	if (serverinfo == NULL || serverinfo_length == 0)
		return 0;
	for (;;)
		{
		unsigned short type = 0; /* uint16 */
		unsigned short len = 0;  /* uint16 */

		/* end of serverinfo */
		if (serverinfo_length == 0)
			return -1; /* Extension not found */

		/* read 2-byte type field */
		if (serverinfo_length < 2)
			return 0; /* Error */
		type = (serverinfo[0] << 8) + serverinfo[1];
		serverinfo += 2;
		serverinfo_length -= 2;

		/* read 2-byte len field */
		if (serverinfo_length < 2)
			return 0; /* Error */
		len = (serverinfo[0] << 8) + serverinfo[1];
		serverinfo += 2;
		serverinfo_length -= 2;

		if (len > serverinfo_length)
			return 0; /* Error */

		if (type == extension_type)
			{
			*extension_data = serverinfo;
			*extension_length = len;
			return 1; /* Success */
			}

		serverinfo += len;
		serverinfo_length -= len;
		}
	return 0; /* Error */
	}

static int serverinfo_srv_first_cb(SSL *s, unsigned short ext_type,
				   const unsigned char *in,
				   unsigned short inlen, int *al,
				   void *arg)
	{
	if (inlen != 0)
		{
		*al = SSL_AD_DECODE_ERROR;
		return 0;
		}
	return 1;
	}

static int serverinfo_srv_second_cb(SSL *s, unsigned short ext_type,
			            const unsigned char **out, unsigned short *outlen, 
			            void *arg)
	{
	const unsigned char *serverinfo = NULL;
	size_t serverinfo_length = 0;

	/* Is there serverinfo data for the chosen server cert? */
	if ((ssl_get_server_cert_serverinfo(s, &serverinfo,
					    &serverinfo_length)) != 0)
		{
		/* Find the relevant extension from the serverinfo */
		int retval = serverinfo_find_extension(serverinfo, serverinfo_length,
					      	       ext_type, out, outlen);
		if (retval == 0)
			return 0; /* Error */
		if (retval == -1)
			return -1; /* No extension found, don't send extension */
		return 1; /* Send extension */
		}
	return -1; /* No serverinfo data found, don't send extension */
	}

/* With a NULL context, this function just checks that the serverinfo data
   parses correctly.  With a non-NULL context, it registers callbacks for 
   the included extensions. */
static int serverinfo_process_buffer(const unsigned char *serverinfo, 
			    	     size_t serverinfo_length, SSL_CTX *ctx)
	{
	if (serverinfo == NULL || serverinfo_length == 0)
		return 0;
	for (;;)
		{
		unsigned short ext_type = 0; /* uint16 */
		unsigned short len = 0;  /* uint16 */

		/* end of serverinfo */
		if (serverinfo_length == 0)
			return 1;

		/* read 2-byte type field */
		if (serverinfo_length < 2)
			return 0;
		/* FIXME: check for types we understand explicitly? */

		/* Register callbacks for extensions */
		ext_type = (serverinfo[0] << 8) + serverinfo[1];
		if (ctx && !SSL_CTX_set_custom_srv_ext(ctx, ext_type, 
						       serverinfo_srv_first_cb,
						       serverinfo_srv_second_cb, NULL))
			return 0;

		serverinfo += 2;
		serverinfo_length -= 2;

		/* read 2-byte len field */
		if (serverinfo_length < 2)
			return 0;
		len = (serverinfo[0] << 8) + serverinfo[1];
		serverinfo += 2;
		serverinfo_length -= 2;

		if (len > serverinfo_length)
			return 0;

		serverinfo += len;
		serverinfo_length -= len;
		}
	}

int SSL_CTX_use_serverinfo(SSL_CTX *ctx, const unsigned char *serverinfo,
			   size_t serverinfo_length)
	{
	if (ctx == NULL || serverinfo == NULL || serverinfo_length == 0)
		{
		SSLerr(SSL_F_SSL_CTX_USE_SERVERINFO,ERR_R_PASSED_NULL_PARAMETER);
		return 0;
		}
	if (!serverinfo_process_buffer(serverinfo, serverinfo_length, NULL))
		{
		SSLerr(SSL_F_SSL_CTX_USE_SERVERINFO,SSL_R_INVALID_SERVERINFO_DATA);
		return 0;
		}
	if (!ssl_cert_inst(&ctx->cert))
		{
		SSLerr(SSL_F_SSL_CTX_USE_SERVERINFO,ERR_R_MALLOC_FAILURE);
		return 0;
		}
	if (ctx->cert->key == NULL)
		{
		SSLerr(SSL_F_SSL_CTX_USE_SERVERINFO,ERR_R_INTERNAL_ERROR);
		return 0;
		}
	ctx->cert->key->serverinfo = OPENSSL_realloc(ctx->cert->key->serverinfo,
						     serverinfo_length);
	if (ctx->cert->key->serverinfo == NULL)
		{
		SSLerr(SSL_F_SSL_CTX_USE_SERVERINFO,ERR_R_MALLOC_FAILURE);
		return 0;
		}
	memcpy(ctx->cert->key->serverinfo, serverinfo, serverinfo_length);
	ctx->cert->key->serverinfo_length = serverinfo_length;

	/* Now that the serverinfo is validated and stored, go ahead and 
	 * register callbacks. */
	if (!serverinfo_process_buffer(serverinfo, serverinfo_length, ctx))
		{
		SSLerr(SSL_F_SSL_CTX_USE_SERVERINFO,SSL_R_INVALID_SERVERINFO_DATA);
		return 0;
		}
	return 1;
	}

#ifndef OPENSSL_NO_STDIO
int SSL_CTX_use_serverinfo_file(SSL_CTX *ctx, const char *file)
	{
	unsigned char *serverinfo = NULL;
	size_t serverinfo_length = 0;
	unsigned char* extension = 0;
	long extension_length = 0;
	char* name = NULL;
	char* header = NULL;
	int ret = 0;
	BIO *bin = NULL;
	size_t num_extensions = 0;

	if (ctx == NULL || file == NULL)
		{
		SSLerr(SSL_F_SSL_CTX_USE_SERVERINFO_FILE,ERR_R_PASSED_NULL_PARAMETER);
		goto end;
		}

	bin = BIO_new(BIO_s_file_internal());
	if (bin == NULL)
		{
		SSLerr(SSL_F_SSL_CTX_USE_SERVERINFO_FILE, ERR_R_BUF_LIB);
		goto end;
		}
	if (BIO_read_filename(bin, file) <= 0)
		{
		SSLerr(SSL_F_SSL_CTX_USE_SERVERINFO_FILE, ERR_R_SYS_LIB);
		goto end;
		}

	for (num_extensions=0;; num_extensions++)
		{
		if (PEM_read_bio(bin, &name, &header, &extension, &extension_length) == 0)
			{
			/* There must be at least one extension in this file */
			if (num_extensions == 0)
				{
				SSLerr(SSL_F_SSL_CTX_USE_SERVERINFO_FILE, ERR_R_PEM_LIB);
				goto end;
				}
			else /* End of file, we're done */
				break;
			}
		/* Check that the decoded PEM data is plausible (valid length field) */
		if (extension_length < 4 || (extension[2] << 8) + extension[3] != extension_length - 4)
			{
				SSLerr(SSL_F_SSL_CTX_USE_SERVERINFO_FILE, ERR_R_PEM_LIB);
				goto end;
			}
		/* Append the decoded extension to the serverinfo buffer */
		serverinfo = OPENSSL_realloc(serverinfo, serverinfo_length + extension_length);
		if (serverinfo == NULL)
			{
			SSLerr(SSL_F_SSL_CTX_USE_SERVERINFO_FILE, ERR_R_MALLOC_FAILURE);
			goto end;
			}
		memcpy(serverinfo + serverinfo_length, extension, extension_length);
		serverinfo_length += extension_length;

		OPENSSL_free(name); name = NULL;
		OPENSSL_free(header); header = NULL;
		OPENSSL_free(extension); extension = NULL;
		}

	ret = SSL_CTX_use_serverinfo(ctx, serverinfo, serverinfo_length);
end:
	/* SSL_CTX_use_serverinfo makes a local copy of the serverinfo. */
	OPENSSL_free(name);
	OPENSSL_free(header);
	OPENSSL_free(extension);
	OPENSSL_free(serverinfo);
	if (bin != NULL)
		BIO_free(bin);
	return ret;
	}
#endif /* OPENSSL_NO_STDIO */
#endif /* OPENSSL_NO_TLSEXT */<|MERGE_RESOLUTION|>--- conflicted
+++ resolved
@@ -459,18 +459,6 @@
 		X509_free(c->pkeys[i].x509);
 	CRYPTO_add(&x->references,1,CRYPTO_LOCK_X509);
 	c->pkeys[i].x509=x;
-<<<<<<< HEAD
-#ifndef OPENSSL_NO_TLSEXT
-	/* Free the old serverinfo data, if it exists. */
-	if (c->pkeys[i].serverinfo != NULL)
-		{
-		OPENSSL_free(c->pkeys[i].serverinfo);
-		c->pkeys[i].serverinfo = NULL;
-		c->pkeys[i].serverinfo_length = 0;
-		}
-#endif
-=======
->>>>>>> 0b2bde70
 	c->key= &(c->pkeys[i]);
 
 	c->valid=0;
