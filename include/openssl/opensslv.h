/*
 * Copyright 1999-2020 The OpenSSL Project Authors. All Rights Reserved.
 *
 * Licensed under the OpenSSL license (the "License").  You may not use
 * this file except in compliance with the License.  You can obtain a copy
 * in the file LICENSE in the source distribution or at
 * https://www.openssl.org/source/license.html
 */

#ifndef HEADER_OPENSSLV_H
# define HEADER_OPENSSLV_H

#ifdef  __cplusplus
extern "C" {
#endif

/*-
 * Numeric release version identifier:
 * MNNFFPPS: major minor fix patch status
 * The status nibble has one of the values 0 for development, 1 to e for betas
 * 1 to 14, and f for release.  The patch level is exactly that.
 * For example:
 * 0.9.3-dev      0x00903000
 * 0.9.3-beta1    0x00903001
 * 0.9.3-beta2-dev 0x00903002
 * 0.9.3-beta2    0x00903002 (same as ...beta2-dev)
 * 0.9.3          0x0090300f
 * 0.9.3a         0x0090301f
 * 0.9.4          0x0090400f
 * 1.2.3z         0x102031af
 *
 * For continuity reasons (because 0.9.5 is already out, and is coded
 * 0x00905100), between 0.9.5 and 0.9.6 the coding of the patch level
 * part is slightly different, by setting the highest bit.  This means
 * that 0.9.5a looks like this: 0x0090581f.  At 0.9.6, we can start
 * with 0x0090600S...
 *
 * (Prior to 0.9.3-dev a different scheme was used: 0.9.2b is 0x0922.)
 * (Prior to 0.9.5a beta1, a different scheme was used: MMNNFFRBB for
 *  major minor fix final patch/beta)
 */
<<<<<<< HEAD
# define OPENSSL_VERSION_NUMBER  0x1010108fL
# define OPENSSL_VERSION_TEXT    "OpenSSL 1.1.1h  22 Sep 2020, Open Quantum Safe 2020-08 snapshot"
=======
# define OPENSSL_VERSION_NUMBER  0x1010109fL
# define OPENSSL_VERSION_TEXT    "OpenSSL 1.1.1i  8 Dec 2020"
>>>>>>> 90cebd1b

/*-
 * The macros below are to be used for shared library (.so, .dll, ...)
 * versioning.  That kind of versioning works a bit differently between
 * operating systems.  The most usual scheme is to set a major and a minor
 * number, and have the runtime loader check that the major number is equal
 * to what it was at application link time, while the minor number has to
 * be greater or equal to what it was at application link time.  With this
 * scheme, the version number is usually part of the file name, like this:
 *
 *      libcrypto.so.0.9
 *
 * Some unixen also make a softlink with the major version number only:
 *
 *      libcrypto.so.0
 *
 * On Tru64 and IRIX 6.x it works a little bit differently.  There, the
 * shared library version is stored in the file, and is actually a series
 * of versions, separated by colons.  The rightmost version present in the
 * library when linking an application is stored in the application to be
 * matched at run time.  When the application is run, a check is done to
 * see if the library version stored in the application matches any of the
 * versions in the version string of the library itself.
 * This version string can be constructed in any way, depending on what
 * kind of matching is desired.  However, to implement the same scheme as
 * the one used in the other unixen, all compatible versions, from lowest
 * to highest, should be part of the string.  Consecutive builds would
 * give the following versions strings:
 *
 *      3.0
 *      3.0:3.1
 *      3.0:3.1:3.2
 *      4.0
 *      4.0:4.1
 *
 * Notice how version 4 is completely incompatible with version, and
 * therefore give the breach you can see.
 *
 * There may be other schemes as well that I haven't yet discovered.
 *
 * So, here's the way it works here: first of all, the library version
 * number doesn't need at all to match the overall OpenSSL version.
 * However, it's nice and more understandable if it actually does.
 * The current library version is stored in the macro SHLIB_VERSION_NUMBER,
 * which is just a piece of text in the format "M.m.e" (Major, minor, edit).
 * For the sake of Tru64, IRIX, and any other OS that behaves in similar ways,
 * we need to keep a history of version numbers, which is done in the
 * macro SHLIB_VERSION_HISTORY.  The numbers are separated by colons and
 * should only keep the versions that are binary compatible with the current.
 */
# define SHLIB_VERSION_HISTORY ""
# define SHLIB_VERSION_NUMBER "1.1"


#ifdef  __cplusplus
}
#endif
#endif                          /* HEADER_OPENSSLV_H */<|MERGE_RESOLUTION|>--- conflicted
+++ resolved
@@ -39,13 +39,8 @@
  * (Prior to 0.9.5a beta1, a different scheme was used: MMNNFFRBB for
  *  major minor fix final patch/beta)
  */
-<<<<<<< HEAD
-# define OPENSSL_VERSION_NUMBER  0x1010108fL
-# define OPENSSL_VERSION_TEXT    "OpenSSL 1.1.1h  22 Sep 2020, Open Quantum Safe 2020-08 snapshot"
-=======
 # define OPENSSL_VERSION_NUMBER  0x1010109fL
-# define OPENSSL_VERSION_TEXT    "OpenSSL 1.1.1i  8 Dec 2020"
->>>>>>> 90cebd1b
+# define OPENSSL_VERSION_TEXT    "OpenSSL 1.1.1i  8 Dec 2020, Open Quantum Safe xxxx-xx snapshot"
 
 /*-
  * The macros below are to be used for shared library (.so, .dll, ...)
