--- conflicted
+++ resolved
@@ -1323,11 +1323,7 @@
 if ($strict_warnings)
 	{
 	my $wopt;
-<<<<<<< HEAD
-	die "ERROR --strict-warnings requires gcc , clang or icc"
-=======
 	die "ERROR --strict-warnings requires gcc, clang or icc"
->>>>>>> 32c13563
             unless $ecc eq 'gcc' || $ecc eq 'clang' || $ecc eq 'icc';
 	foreach $wopt (split /\s+/, $gcc_devteam_warn)
 		{
